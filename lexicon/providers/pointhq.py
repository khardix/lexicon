from __future__ import absolute_import
import json
import logging

import requests
from lexicon.providers.base import Provider as BaseProvider


LOGGER = logging.getLogger(__name__)

NAMESERVER_DOMAINS = ['pointhq.com']


def ProviderParser(subparser):
    subparser.add_argument(
        "--auth-username", help="specify email address for authentication")
    subparser.add_argument(
        "--auth-token", help="specify token for authentication")


class Provider(BaseProvider):

    def __init__(self, config):
        super(Provider, self).__init__(config)
        self.domain_id = None
        self.api_endpoint = 'https://pointhq.com'

    def _authenticate(self):

        payload = self._get('/zones/{0}'.format(self.domain))

        if not payload['zone']:
            raise Exception('No domain found')

        self.domain_id = payload['zone']['id']

    # Create record. If record already exists with the same content, do nothing'
    def _create_record(self, rtype, name, content):
        # check if record already exists
        existing_records = self._list_records(rtype, name, content)
        if len(existing_records) == 1:
            return True

<<<<<<< HEAD
        payload = self._post('/zones/{0}/records'.format(self.domain_id), {'zone_record': {
                             'record_type': rtype, 'name': self._relative_name(name), 'data': content}})
=======
        payload = self._post('/zones/{0}/records'.format(self.domain_id),
                             {'zone_record': {'record_type': type,
                                              'name': self._relative_name(name),
                                              'data': content}})
>>>>>>> b1a1a049

        LOGGER.debug('create_record: %s', payload['zone_record'])
        return bool(payload['zone_record'])

    # List all records. Return an empty list if no records found
    # type, name and content are used to filter records.
    # If possible filter during the query, otherwise filter after response is received.
    def _list_records(self, rtype=None, name=None, content=None):
        filter = {}
        if rtype:
            filter['record_type'] = rtype
        if name:
            filter['name'] = self._relative_name(name)

        payload = self._get(
            '/zones/{0}/records'.format(self.domain_id), filter)

        records = []
        for record in payload:
            processed_record = {
                'type': record['zone_record']['record_type'],
                'name': self._full_name(record['zone_record']['name']),
                'ttl': record['zone_record']['ttl'],
                'content': record['zone_record']['data'],
                'id': record['zone_record']['id']
            }
            processed_record = self._clean_TXT_record(processed_record)
            records.append(processed_record)

        if content:
            records = [
                record for record in records if record['content'] == content]

        LOGGER.debug('list_records: %s', records)
        return records

    # Create or update a record.
    def _update_record(self, identifier, rtype=None, name=None, content=None):

        data = {}
        if rtype:
            data['record_type'] = rtype
        if name:
            data['name'] = self._relative_name(name)
        if content:
            data['data'] = content

        payload = self._put(
            '/zones/{0}/records/{1}'.format(self.domain_id, identifier), {'zone_record': data})

        LOGGER.debug('update_record: %s', payload)
        return bool(payload['zone_record'])

    # Delete an existing record.
    # If record does not exist, do nothing.
    def _delete_record(self, identifier=None, rtype=None, name=None, content=None):
        delete_record_id = []
        if not identifier:
            records = self._list_records(rtype, name, content)
            delete_record_id = [record['id'] for record in records]
        else:
            delete_record_id.append(identifier)

        LOGGER.debug('delete_records: %s', delete_record_id)

        for record_id in delete_record_id:
            payload = self._delete(
                '/zones/{0}/records/{1}'.format(self.domain_id, record_id))

        LOGGER.debug('delete_record: %s', True)
        return True

    # Helpers

    def _request(self, action='GET', url='/', data=None, query_params=None):
        if data is None:
            data = {}
        if query_params is None:
            query_params = {}
        r = requests.request(action, self.api_endpoint + url, params=query_params,
                             data=json.dumps(data),
                             auth=requests.auth.HTTPBasicAuth(self._get_provider_option(
                                 'auth_username'), self._get_provider_option('auth_token')),
                             headers={
                                 'Content-Type': 'application/json',
                                 'Accept': 'application/json'
                             })
        # if the request fails for any reason, throw an error.
        r.raise_for_status()
        return r.json()<|MERGE_RESOLUTION|>--- conflicted
+++ resolved
@@ -41,15 +41,10 @@
         if len(existing_records) == 1:
             return True
 
-<<<<<<< HEAD
-        payload = self._post('/zones/{0}/records'.format(self.domain_id), {'zone_record': {
-                             'record_type': rtype, 'name': self._relative_name(name), 'data': content}})
-=======
         payload = self._post('/zones/{0}/records'.format(self.domain_id),
-                             {'zone_record': {'record_type': type,
+                             {'zone_record': {'record_type': rtype,
                                               'name': self._relative_name(name),
                                               'data': content}})
->>>>>>> b1a1a049
 
         LOGGER.debug('create_record: %s', payload['zone_record'])
         return bool(payload['zone_record'])
