--- conflicted
+++ resolved
@@ -13,12 +13,8 @@
 NAMESERVER_DOMAINS = ['sakura.ne.jp']
 
 
-<<<<<<< HEAD
 def provider_parser(subparser):
-=======
-def ProviderParser(subparser):
     """Generate a provider parser for Sakura Cloud"""
->>>>>>> 59dbda6a
     subparser.add_argument(
         "--auth-token", help="specify access token for authentication")
     subparser.add_argument(
