--- conflicted
+++ resolved
@@ -215,22 +215,15 @@
             identifier_check = str(
                 identifier) if identifier is not None else None
 
-<<<<<<< HEAD
-            filtered_records = [record for record in response['records'] if
-                                (identifier is None or str(record['id']) == identifier_check) and
-                                (rtype is None or record['type'] == rtype) and
-                                (name is None or record['name'] == name_check) and
-                                (content is None or ('content' in record and record['content'] == content_check))]
-=======
             filtered_records = [
                 record for record in response['records'] if (
                     identifier is None or str(
                         record['id']) == identifier_check) and (
-                    type is None or record['type'] == type) and (
-                    name is None or record['name'] == name_check) and (
-                        content is None or (
-                            'content' in record and record['content'] == content_check))]
->>>>>>> b1a1a049
+                            rtype is None or record['type'] == rtype) and (
+                                name is None or record['name'] == name_check) and (
+                                    content is None or (
+                                        'content' in record
+                                        and record['content'] == content_check))]
             records = [self._create_response_record(
                 filtered_record) for filtered_record in filtered_records]
         else:
